--- conflicted
+++ resolved
@@ -1,11 +1,7 @@
 from typing import Any, Dict, Optional, Type
 
 from crewai.tools import BaseTool
-<<<<<<< HEAD
-from pydantic import BaseModel, Field, ConfigDict
-=======
 from pydantic import BaseModel, ConfigDict, Field, PrivateAttr
->>>>>>> a14091ab
 
 # Type checking import
 try:
@@ -39,6 +35,9 @@
     model_config = ConfigDict(
         arbitrary_types_allowed=True, validate_assignment=True, frozen=False
     )
+    model_config = ConfigDict(
+        arbitrary_types_allowed=True, validate_assignment=True, frozen=False
+    )
     name: str = "Firecrawl web search tool"
     description: str = "Search webpages using Firecrawl and return the results"
     args_schema: Type[BaseModel] = FirecrawlSearchToolSchema
@@ -56,7 +55,6 @@
 
             self.firecrawl = FirecrawlApp(api_key=self.api_key)
         except ImportError:
-<<<<<<< HEAD
             import click
 
             if click.confirm(
@@ -75,12 +73,6 @@
                 raise ImportError(
                     "`firecrawl-py` package not found, please run `uv add firecrawl-py`"
                 )
-=======
-            raise ImportError(
-                "`firecrawl` package not found, please run `pip install firecrawl-py`"
-            )
-        self._firecrawl = FirecrawlApp(api_key=api_key)
->>>>>>> a14091ab
 
     def _run(
         self,
@@ -105,7 +97,6 @@
             "timeout": timeout,
             "scrapeOptions": scrape_options or {},
         }
-<<<<<<< HEAD
         return self.firecrawl.search(**options)
 
 
@@ -120,16 +111,4 @@
     """
     When this tool is not used, then exception can be ignored.
     """
-=======
-        return self._firecrawl.search(query, options)
-
-
-try:
-    from firecrawl import FirecrawlApp
-
-    # Rebuild the model after class is defined
-    FirecrawlSearchTool.model_rebuild()
-except ImportError:
-    # Exception can be ignored if the tool is not used
->>>>>>> a14091ab
     pass