from typing import Any, Dict, Optional, Type

from crewai.tools import BaseTool
from pydantic import BaseModel, ConfigDict, Field, PrivateAttr


try:
    from firecrawl import FirecrawlApp
except ImportError:
    FirecrawlApp = Any


class FirecrawlCrawlWebsiteToolSchema(BaseModel):
    url: str = Field(description="Website URL")
    crawler_options: Optional[Dict[str, Any]] = Field(
        default=None, description="Options for crawling"
    )
    timeout: Optional[int] = Field(
        default=30000,
        description="Timeout in milliseconds for the crawling operation. The default value is 30000.",
    )


class FirecrawlCrawlWebsiteTool(BaseTool):
    model_config = ConfigDict(
        arbitrary_types_allowed=True, validate_assignment=True, frozen=False
    )
    name: str = "Firecrawl web crawl tool"
    description: str = "Crawl webpages using Firecrawl and return the contents"
    args_schema: Type[BaseModel] = FirecrawlCrawlWebsiteToolSchema
    api_key: Optional[str] = None
    _firecrawl: Optional["FirecrawlApp"] = PrivateAttr(None)

    def __init__(self, api_key: Optional[str] = None, **kwargs):
        super().__init__(**kwargs)
        self.api_key = api_key
        self._initialize_firecrawl()

    def _initialize_firecrawl(self) -> None:
        try:
            from firecrawl import FirecrawlApp  # type: ignore

            self.firecrawl = FirecrawlApp(api_key=self.api_key)
        except ImportError:
<<<<<<< HEAD
            import click

            if click.confirm(
                "You are missing the 'firecrawl-py' package. Would you like to install it?"
            ):
                import subprocess

                try:
                    subprocess.run(["uv", "add", "firecrawl-py"], check=True)
                    from firecrawl import FirecrawlApp

                    self.firecrawl = FirecrawlApp(api_key=self.api_key)
                except subprocess.CalledProcessError:
                    raise ImportError("Failed to install firecrawl-py package")
            else:
                raise ImportError(
                    "`firecrawl-py` package not found, please run `uv add firecrawl-py`"
                )
=======
            raise ImportError(
                "`firecrawl` package not found, please run `pip install firecrawl-py`"
            )

        client_api_key = api_key or os.getenv("FIRECRAWL_API_KEY")
        if not client_api_key:
            raise ValueError(
                "FIRECRAWL_API_KEY is not set. Please provide it either via the constructor "
                "with the `api_key` argument or by setting the FIRECRAWL_API_KEY environment variable."
            )
        self._firecrawl = FirecrawlApp(api_key=client_api_key)
>>>>>>> a14091ab

    def _run(
        self,
        url: str,
        crawler_options: Optional[Dict[str, Any]] = None,
        timeout: Optional[int] = 30000,
    ):
        if crawler_options is None:
            crawler_options = {}

        options = {
            "crawlerOptions": crawler_options,
            "timeout": timeout,
        }
        return self._firecrawl.crawl_url(url, options)


try:
    from firecrawl import FirecrawlApp

    # Only rebuild if the class hasn't been initialized yet
    if not hasattr(FirecrawlCrawlWebsiteTool, "_model_rebuilt"):
        FirecrawlCrawlWebsiteTool.model_rebuild()
        FirecrawlCrawlWebsiteTool._model_rebuilt = True
except ImportError:
    """
    When this tool is not used, then exception can be ignored.
    """
    pass<|MERGE_RESOLUTION|>--- conflicted
+++ resolved
@@ -42,7 +42,6 @@
 
             self.firecrawl = FirecrawlApp(api_key=self.api_key)
         except ImportError:
-<<<<<<< HEAD
             import click
 
             if click.confirm(
@@ -61,19 +60,6 @@
                 raise ImportError(
                     "`firecrawl-py` package not found, please run `uv add firecrawl-py`"
                 )
-=======
-            raise ImportError(
-                "`firecrawl` package not found, please run `pip install firecrawl-py`"
-            )
-
-        client_api_key = api_key or os.getenv("FIRECRAWL_API_KEY")
-        if not client_api_key:
-            raise ValueError(
-                "FIRECRAWL_API_KEY is not set. Please provide it either via the constructor "
-                "with the `api_key` argument or by setting the FIRECRAWL_API_KEY environment variable."
-            )
-        self._firecrawl = FirecrawlApp(api_key=client_api_key)
->>>>>>> a14091ab
 
     def _run(
         self,
