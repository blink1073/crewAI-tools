from typing import Any, Optional, Type

from pydantic import BaseModel, Field
from .serpapi_base_tool import SerpApiBaseTool
<<<<<<< HEAD
from pydantic import ConfigDict

try:
    from serpapi import HTTPError
except ImportError:
    HTTPError = Any
=======
from urllib.error import HTTPError

from .serpapi_base_tool import SerpApiBaseTool
>>>>>>> 185948c6


class SerpApiGoogleShoppingToolSchema(BaseModel):
    """Input for Google Shopping."""

    search_query: str = Field(
        ..., description="Mandatory search query you want to use to Google shopping."
    )
    location: Optional[str] = Field(
        None, description="Location you want the search to be performed in."
    )


class SerpApiGoogleShoppingTool(SerpApiBaseTool):
    model_config = ConfigDict(
        arbitrary_types_allowed=True, validate_assignment=True, frozen=False
    )
    name: str = "Google Shopping"
    description: str = (
        "A tool to perform search on Google shopping with a search_query."
    )
    args_schema: Type[BaseModel] = SerpApiGoogleShoppingToolSchema

    def _run(
        self,
        **kwargs: Any,
    ) -> Any:
        try:
            results = self.client.search(
                {
                    "engine": "google_shopping",
                    "q": kwargs.get("search_query"),
                    "location": kwargs.get("location"),
                }
            ).as_dict()

            self._omit_fields(
                results,
                [
                    r"search_metadata",
                    r"search_parameters",
                    r"serpapi_.+",
                    r"filters",
                    r"pagination",
                ],
            )

            return results
        except HTTPError as e:
            return f"An error occurred: {str(e)}. Some parameters may be invalid."<|MERGE_RESOLUTION|>--- conflicted
+++ resolved
@@ -2,18 +2,12 @@
 
 from pydantic import BaseModel, Field
 from .serpapi_base_tool import SerpApiBaseTool
-<<<<<<< HEAD
 from pydantic import ConfigDict
 
 try:
     from serpapi import HTTPError
 except ImportError:
     HTTPError = Any
-=======
-from urllib.error import HTTPError
-
-from .serpapi_base_tool import SerpApiBaseTool
->>>>>>> 185948c6
 
 
 class SerpApiGoogleShoppingToolSchema(BaseModel):
